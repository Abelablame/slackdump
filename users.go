package slackdump

// In this file: user related code.

import (
	"context"
	"encoding/json"
	"fmt"
	"os"
	"path/filepath"
	"runtime/trace"
	"time"

	"errors"

	"github.com/slack-go/slack"

	"github.com/rusq/slackdump/v2/internal/network"
	"github.com/rusq/slackdump/v2/types"
)

// GetUsers retrieves all users either from cache or from the API.
func (sd *Session) GetUsers(ctx context.Context) (types.Users, error) {
	// TODO: validate that the cache is from the same workspace, it can be done by team ID.
	ctx, task := trace.NewTask(ctx, "GetUsers")
	defer task.End()

	if sd.options.NoUserCache {
		return types.Users{}, nil
	}

	users, err := sd.loadUserCache(sd.options.UserCacheFilename, sd.wspInfo.TeamID, sd.options.MaxUserCacheAge)
	if err != nil {
		if os.IsNotExist(err) {
			sd.l().Println("  caching users for the first time")
		} else {
<<<<<<< HEAD
			sd.l().Printf("  failed to load cache, it will be recreated: %s", err)
=======
			dlog.Printf("  %s: it will be recreated.", err)
>>>>>>> dc217741
		}
		users, err = sd.fetchUsers(ctx)
		if err != nil {
			return nil, err
		}
		if err := sd.saveUserCache(sd.options.UserCacheFilename, sd.wspInfo.TeamID, users); err != nil {
			trace.Logf(ctx, "error", "saving user cache to %q, error: %s", sd.options.UserCacheFilename, err)
			sd.l().Printf("error saving user cache to %q: %s, but nevermind, let's continue", sd.options.UserCacheFilename, err)
		}
	}

	return users, err
}

// fetchUsers fetches users from the API.
func (sd *Session) fetchUsers(ctx context.Context) (types.Users, error) {
	var (
		users []slack.User
	)
	if err := withRetry(ctx, network.NewLimiter(network.Tier2, sd.options.Tier2Burst, int(sd.options.Tier2Boost)), sd.options.Tier2Retries, func() error {
		var err error
		users, err = sd.client.GetUsersContext(ctx)
		return err
	}); err != nil {
		trace.Logf(ctx, "error", "GetUsers error=%s", err)
		return nil, err
	}
	// BUG: as of 201902 there's a bug in slack module, the invalid_auth error
	// is not propagated properly, so we'll check for number of users.  There
	// should be at least one (slackbot).
	if len(users) == 0 {
		return nil, errors.New("couldn't fetch users")
	}
	return users, nil
}

// loadUsers tries to load the users from the file
func (sd *Session) loadUserCache(filename string, suffix string, maxAge time.Duration) (types.Users, error) {
	filename = sd.makeCacheFilename(filename, suffix)

	if err := checkCacheFile(filename, maxAge); err != nil {
		return nil, err
	}

	f, err := os.Open(filename)
	if err != nil {
		return nil, fmt.Errorf("failed to open %s: %w", filename, err)
	}
	defer f.Close()

	dec := json.NewDecoder(f)
	var uu types.Users
	if err := dec.Decode(&uu); err != nil {
		return nil, fmt.Errorf("failed to decode users from %s: %w", filename, err)
	}
	return uu, nil
}

func (sd *Session) saveUserCache(filename string, suffix string, uu types.Users) error {
	filename = sd.makeCacheFilename(filename, suffix)

	f, err := os.Create(filename)
	if err != nil {
		return fmt.Errorf("failed to create file %s: %w", filename, err)
	}
	defer f.Close()

	enc := json.NewEncoder(f)
	enc.SetIndent("", "  ")
	if err := enc.Encode(uu); err != nil {
		return fmt.Errorf("failed to encode data for %s: %w", filename, err)
	}
	return nil
}

// makeCacheFilename converts filename.ext to filename-suffix.ext.
func (sd *Session) makeCacheFilename(filename, suffix string) string {
	ne := filenameSplit(filename)
	return filepath.Join(sd.cacheDir, filenameJoin(nameExt{ne[0] + "-" + suffix, ne[1]}))
}

type nameExt [2]string

// filenameSplit splits the "path/to/filename.ext" into nameExt{"path/to/filename", ".ext"}
func filenameSplit(filename string) nameExt {
	ext := filepath.Ext(filename)
	name := filename[:len(filename)-len(ext)]
	return nameExt{name, ext}
}

// filenameJoin combines nameExt{"path/to/filename", ".ext"} to "path/to/filename.ext".
func filenameJoin(split nameExt) string {
	return split[0] + split[1]
}<|MERGE_RESOLUTION|>--- conflicted
+++ resolved
@@ -34,11 +34,7 @@
 		if os.IsNotExist(err) {
 			sd.l().Println("  caching users for the first time")
 		} else {
-<<<<<<< HEAD
-			sd.l().Printf("  failed to load cache, it will be recreated: %s", err)
-=======
-			dlog.Printf("  %s: it will be recreated.", err)
->>>>>>> dc217741
+			sd.l().Printf("  %s: it will be recreated.", err)
 		}
 		users, err = sd.fetchUsers(ctx)
 		if err != nil {
