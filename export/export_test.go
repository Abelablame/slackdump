package export

import (
	"archive/zip"
	"context"
	"encoding/json"
	"errors"
	"io"
	"io/fs"
	"os"
	"path/filepath"
	"strings"
	"testing"
	"time"

	gomock "github.com/golang/mock/gomock"
	"github.com/rusq/slackdump/v2"
	"github.com/rusq/slackdump/v2/fsadapter"
	"github.com/rusq/slackdump/v2/internal/fixtures"
	"github.com/rusq/slackdump/v2/internal/mocks/mock_dl"
	"github.com/rusq/slackdump/v2/internal/mocks/mock_fsadapter"
	"github.com/rusq/slackdump/v2/internal/mocks/mock_io"
	"github.com/rusq/slackdump/v2/internal/structures"
	"github.com/rusq/slackdump/v2/types"
	"github.com/slack-go/slack"
	"github.com/stretchr/testify/assert"
)

func TestExport_saveChannel(t *testing.T) {
	//TODO
	dir := t.TempDir()
	type fields struct {
		dir    string
		dumper *slackdump.Session
	}
	type args struct {
		channelName string
		msgs        messagesByDate
	}
	tests := []struct {
		name              string
		fields            fields
		args              args
		wantErr           bool
		wantMessageByDate messagesByDate
	}{
		{
			"save ok",
			fields{dir: dir},
			args{
				"unittest",
				messagesByDate{
					"2020-12-30": []*ExportMessage{
						{Msg: fixtures.LoadPtr[slack.Msg](fixtures.SimpleMessageJSON)},
					},
					"2020-12-31": []*ExportMessage{
						{Msg: fixtures.LoadPtr[slack.Msg](fixtures.SimpleMessageJSON)},
						{Msg: fixtures.LoadPtr[slack.Msg](fixtures.BotMessageThreadParentJSON)},
						{Msg: fixtures.LoadPtr[slack.Msg](fixtures.BotMessageThreadChildJSON)},
					},
				},
			},
			false,
			messagesByDate{
				"2020-12-30": []*ExportMessage{
					{Msg: fixtures.LoadPtr[slack.Msg](fixtures.SimpleMessageJSON)},
				},
				"2020-12-31": []*ExportMessage{
					{Msg: fixtures.LoadPtr[slack.Msg](fixtures.SimpleMessageJSON)},
					{Msg: fixtures.LoadPtr[slack.Msg](fixtures.BotMessageThreadParentJSON)},
					{Msg: fixtures.LoadPtr[slack.Msg](fixtures.BotMessageThreadChildJSON)},
				},
			},
		},
	}
	for _, tt := range tests {
		t.Run(tt.name, func(t *testing.T) {
			se := &Export{
				fs: fsadapter.NewDirectory(tt.fields.dir),
				sd: tt.fields.dumper,
			}
			if err := se.saveChannel(tt.args.channelName, tt.args.msgs); (err != nil) != tt.wantErr {
				t.Errorf("Export.saveChannel() error = %v, wantErr %v", err, tt.wantErr)
			}
			mbd, err := loadTestDir(filepath.Join(dir, tt.args.channelName))
			if err != nil {
				t.Error(err)
			}
			assert.Equal(t, tt.wantMessageByDate, mbd)
		})
	}
}

// loadTestDir loads the file from the directory uses the
// filenames (minus JSON suffix) as a key in messageByDate map
// and file contents as []ExportMessage value for the key.
func loadTestDir(path string) (messagesByDate, error) {
	const jsonExt = ".json"
	// no proper error checking.
	var mbd = make(messagesByDate, 0)
	if err := filepath.WalkDir(path, func(path string, d fs.DirEntry, err error) error {
		if err != nil {
			return err
		}

		if filepath.Ext(path) != jsonExt {
			return nil
		}

		f, err := os.Open(path)
		if err != nil {
			return err
		}
		defer f.Close()

		var mm []*ExportMessage
		dec := json.NewDecoder(f)
		if err := dec.Decode(&mm); err != nil {
			return err
		}

		mbd[strings.TrimSuffix(filepath.Base(path), jsonExt)] = mm

		return nil

	}); err != nil {
		return nil, err
	}

	if err := mbd.validate(); err != nil {
		return nil, err
	}

	return mbd, nil
}

func Test_validName(t *testing.T) {
	type args struct {
		ch slack.Channel
	}
	tests := []struct {
		name string
		args args
		want string
	}{
		{
			"im",
			args{slack.Channel{GroupConversation: slack.GroupConversation{Conversation: slack.Conversation{IsIM: true, ID: "ID42"}}}},
			"ID42",
		},
		{
			"channel (#144)",
			args{slack.Channel{GroupConversation: slack.GroupConversation{Name: "name", Conversation: slack.Conversation{IsIM: false, ID: "ID42", NameNormalized: "name_normalized"}}}},
			"name",
		},
	}
	for _, tt := range tests {
		t.Run(tt.name, func(t *testing.T) {
			got := validName(tt.args.ch)
			if got != tt.want {
				t.Errorf("validName() = %v, want %v", got, tt.want)
			}
		})
	}
}

func Test_serializeToFS(t *testing.T) {
	const (
		testData = "123"
		want     = `"` + testData + `"` + "\n"
	)
	t.Run("directory", func(t *testing.T) {
		tempdir := t.TempDir()
		fsys := fsadapter.NewDirectory(tempdir)
		if err := serializeToFS(fsys, "test.json", testData); err != nil {
			t.Fatal(err)
		}
		// read back
		got, err := os.ReadFile(filepath.Join(tempdir, "test.json"))
		if err != nil {
			t.Fatal(err)
		}

		if !strings.EqualFold(string(got), want) {
			t.Errorf("data mismatch: want=%q, got=%q", want, string(got))
		}
	})
	t.Run("zipFile", func(t *testing.T) {
		tempdir := t.TempDir()
		testzip := filepath.Join(tempdir, "test.zip")
		fsys, err := fsadapter.NewZipFile(testzip)
		if err != nil {
			t.Fatal(err)
		}
		if err := serializeToFS(fsys, "test.json", testData); err != nil {
			t.Fatal(err)
		}
		fsys.Close()

		// read back
		arc, err := zip.OpenReader(testzip)
		if err != nil {
			t.Fatal(err)
		}
		defer arc.Close()

		r, err := arc.Open("test.json")
		if err != nil {
			t.Fatal(err)
		}
		defer r.Close()
		got, err := io.ReadAll(r)
		if err != nil {
			t.Fatal(err)
		}
		if !strings.EqualFold(string(got), want) {
			t.Errorf("data mismatch: want=%q, got=%q", want, string(got))
		}
	})
	t.Run("fs error", func(t *testing.T) {
		if err := serializeToFS(errFs{}, "test.fs", testData); err == nil {
			t.Fatal("expected error, but got nil")
		}
	})
}

type errFs struct{}

func (errFs) Create(string) (io.WriteCloser, error) {
	return nil, errors.New("not this time")
}

func (errFs) WriteFile(name string, data []byte, perm os.FileMode) error {
	return errors.New("no luck bro")
}

<<<<<<< HEAD
func (errFs) Close() error {
	return errors.New("close error")
=======
func TestExport_exportConversation(t *testing.T) {
	type args struct {
		ch     slack.Channel
		oldest time.Time
		latest time.Time
		users  []slack.User
	}
	type returns struct {
		dumpRawErr, createErr, writeErr, closeErr error
	}
	type mocks struct {
		conv types.Conversation
		rets returns
	}

	tests := []struct {
		name    string
		args    args
		mocks   mocks
		wantErr bool
	}{
		{
			"ok",
			args{
				ch: slack.Channel{
					GroupConversation: slack.GroupConversation{
						Conversation: slack.Conversation{
							ID: "ID42",
						},
					},
				},
				oldest: time.Date(2021, 1, 1, 0, 0, 0, 0, time.UTC),
				latest: time.Date(2021, 1, 2, 0, 0, 0, 0, time.UTC),
				users:  types.Users(fixtures.TestUsers),
			},
			mocks{
				conv: fixtures.Load[types.Conversation](fixtures.TestConversationJSON),
			},
			false,
		},
		{
			"dump fails",
			args{
				ch: slack.Channel{
					GroupConversation: slack.GroupConversation{
						Conversation: slack.Conversation{
							ID: "ID42",
						},
					},
				},
				oldest: time.Date(2021, 1, 1, 0, 0, 0, 0, time.UTC),
				latest: time.Date(2021, 1, 2, 0, 0, 0, 0, time.UTC),
				users:  types.Users(fixtures.TestUsers),
			},
			mocks{
				conv: fixtures.Load[types.Conversation](fixtures.TestConversationJSON),
				rets: returns{
					dumpRawErr: errors.New("dump failed"),
				},
			},
			true,
		},
		{
			"create fails",
			args{
				ch: slack.Channel{
					GroupConversation: slack.GroupConversation{
						Conversation: slack.Conversation{
							ID: "ID42",
						},
					},
				},
				oldest: time.Date(2021, 1, 1, 0, 0, 0, 0, time.UTC),
				latest: time.Date(2021, 1, 2, 0, 0, 0, 0, time.UTC),
				users:  types.Users(fixtures.TestUsers),
			},
			mocks{
				conv: fixtures.Load[types.Conversation](fixtures.TestConversationJSON),
				rets: returns{
					createErr: errors.New("create failed"),
				},
			},
			true,
		},
		{
			"write fails",
			args{
				ch: slack.Channel{
					GroupConversation: slack.GroupConversation{
						Conversation: slack.Conversation{
							ID: "ID42",
						},
					},
				},
				oldest: time.Date(2021, 1, 1, 0, 0, 0, 0, time.UTC),
				latest: time.Date(2021, 1, 2, 0, 0, 0, 0, time.UTC),
				users:  types.Users(fixtures.TestUsers),
			},
			mocks{
				conv: fixtures.Load[types.Conversation](fixtures.TestConversationJSON),
				rets: returns{
					writeErr: errors.New("write failed"),
				},
			},
			true,
		},
		{
			"close fails",
			args{
				ch: slack.Channel{
					GroupConversation: slack.GroupConversation{
						Conversation: slack.Conversation{
							ID: "ID42",
						},
					},
				},
				oldest: time.Date(2021, 1, 1, 0, 0, 0, 0, time.UTC),
				latest: time.Date(2021, 1, 2, 0, 0, 0, 0, time.UTC),
				users:  types.Users(fixtures.TestUsers),
			},
			mocks{
				conv: fixtures.Load[types.Conversation](fixtures.TestConversationJSON),
				rets: returns{
					closeErr: errors.New("close failed"),
				},
			},
			false, // DON'T CARE LALALALALALA
		},
	}
	for _, tt := range tests {
		t.Run(tt.name, func(t *testing.T) {
			ctrl := gomock.NewController(t)
			dumper := NewMockdumper(ctrl)
			dl := mock_dl.NewMockExporter(ctrl)
			fs := mock_fsadapter.NewMockFS(ctrl)
			mwc := mock_io.NewMockWriteCloser(ctrl)

			exp := &Export{
				sd: dumper,
				fs: fs,
				dl: dl,
				opts: Options{
					Oldest: tt.args.oldest,
					Latest: tt.args.latest,
				},
			}

			dumper.EXPECT().
				DumpRaw(gomock.Any(), tt.args.ch.ID, exp.opts.Oldest, exp.opts.Latest, gomock.Any()).
				Return(&tt.mocks.conv, tt.mocks.rets.dumpRawErr)
			dl.EXPECT().
				ProcessFunc(gomock.Any()).
				Return(func(msg []types.Message, channelID string) (slackdump.ProcessResult, error) {
					return slackdump.ProcessResult{}, nil
				})
			var testUserIdx structures.UserIndex
			if tt.mocks.rets.dumpRawErr == nil {
				testUserIdx = types.Users(tt.args.users).IndexByID()
				msgmap, _ := exp.byDate(&tt.mocks.conv, testUserIdx)
				fs.EXPECT().
					Create(gomock.Any()).MinTimes(1).MaxTimes(len(msgmap)).
					Return(mwc, tt.mocks.rets.createErr)
				if tt.mocks.rets.createErr == nil {
					mwc.EXPECT().
						Write(gomock.Any()).AnyTimes().
						Return(100, tt.mocks.rets.writeErr)
					mwc.EXPECT().
						Close().MinTimes(1).MaxTimes(len(msgmap)).
						Return(tt.mocks.rets.closeErr)
				}
			}
			if err := exp.exportConversation(context.Background(), testUserIdx, tt.args.ch); (err != nil) != tt.wantErr {
				t.Errorf("Export.exportConversation() error = %v, wantErr %v", err, tt.wantErr)
			}
		})
	}
>>>>>>> d4b7c94c
}<|MERGE_RESOLUTION|>--- conflicted
+++ resolved
@@ -234,10 +234,10 @@
 	return errors.New("no luck bro")
 }
 
-<<<<<<< HEAD
 func (errFs) Close() error {
 	return errors.New("close error")
-=======
+}
+
 func TestExport_exportConversation(t *testing.T) {
 	type args struct {
 		ch     slack.Channel
@@ -414,5 +414,4 @@
 			}
 		})
 	}
->>>>>>> d4b7c94c
 }