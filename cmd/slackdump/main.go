--- conflicted
+++ resolved
@@ -103,12 +103,8 @@
 	ctx, task := trace.NewTask(ctx, "main.run")
 	defer task.End()
 
-<<<<<<< HEAD
 	// init the authentication provider
-	provider, err := p.creds.authProvider()
-=======
 	provider, err := p.creds.authProvider(ctx)
->>>>>>> dc217741
 	if err != nil {
 		return fmt.Errorf("failed to initialise the auth provider: %w", err)
 	} else {
