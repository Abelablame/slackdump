--- conflicted
+++ resolved
@@ -1,239 +1,123 @@
-<<<<<<< HEAD
-package slackdump
-
-import (
-	"context"
-	"fmt"
-	"io"
-	"os"
-	"strings"
-	"text/tabwriter"
-
-	"github.com/slack-go/slack"
-)
-
-// Channels keeps slice of channels
-type Channels struct {
-	Channels []slack.Channel
-	SD       *SlackDumper
-}
-
-// getChannels list all conversations for a user.  `chanTypes` specifies
-// the type of messages to fetch.  See github.com/rusq/slack docs for possible
-// values
-func (sd *SlackDumper) getChannels(ctx context.Context, chanTypes []string) (*Channels, error) {
-	limiter := newLimiter(tier2)
-
-	if chanTypes == nil {
-		chanTypes = allChanTypes
-	}
-
-	params := &slack.GetConversationsParameters{Types: chanTypes}
-	allChannels := make([]slack.Channel, 0, 50)
-	for {
-		chans, nextcur, err := sd.client.GetConversations(params)
-		if err != nil {
-			return nil, err
-		}
-		allChannels = append(allChannels, chans...)
-		if nextcur == "" {
-			break
-		}
-		params.Cursor = nextcur
-		limiter.Wait(ctx)
-	}
-	return &Channels{Channels: allChannels, SD: sd}, nil
-}
-
-// GetChannels list all conversations for a user.  `chanTypes` specifies
-// the type of messages to fetch.  See github.com/rusq/slack docs for possible
-// values
-func (sd *SlackDumper) GetChannels(ctx context.Context, chanTypes ...string) (*Channels, error) {
-	if chanTypes != nil {
-		return sd.getChannels(ctx, chanTypes)
-	}
-	return &Channels{Channels: sd.Channels, SD: sd}, nil
-}
-
-// ToText outputs Channels cs to io.Writer w in Text format.
-func (cs Channels) ToText(w io.Writer) (err error) {
-	const strFormat = "%s\t%s\t%s\t%s\n"
-	writer := tabwriter.NewWriter(w, 0, 0, 2, ' ', 0)
-	defer writer.Flush()
-	fmt.Fprintf(writer, strFormat, "ID", "Arch", "Saved", "What")
-	for i := range cs.Channels {
-		who := cs.SD.whoThisChannelFor(&cs.Channels[i])
-		archived := "-"
-		if cs.Channels[i].IsArchived || cs.SD.IsDeletedUser(cs.Channels[i].User) {
-			archived = "arch"
-		}
-		saved := "-"
-		if _, err := os.Stat(cs.Channels[i].ID + ".json"); err == nil {
-			saved = "saved"
-		}
-
-		fmt.Fprintf(writer, strFormat, cs.Channels[i].ID, archived, saved, who)
-	}
-	return nil
-}
-
-// whoThisChannelFor return the proper name of the addressee of the channel
-// Parameters: channel and userIdMap - mapping slackID to users
-func (sd *SlackDumper) whoThisChannelFor(channel *slack.Channel) (who string) {
-	switch {
-	case channel.IsIM:
-		who = "@" + sd.username(channel.User)
-	case channel.IsMpIM:
-		who = strings.Replace(channel.Purpose.Value, " messaging with", "", -1)
-	case channel.IsPrivate:
-		who = "🔒 " + channel.NameNormalized
-	default:
-		who = "#" + channel.NameNormalized
-	}
-	return who
-}
-
-// username tries to resolve the username by ID. If the internal users map is not
-// initialised, it will return the ID, otherwise, if the user is not found in
-// cache, it will assume that the user is external, and return the ID with
-// "external" prefix.
-func (sd *SlackDumper) username(id string) string {
-	if sd.UserForID == nil {
-		// no user cache, use the IDs.
-		return id
-	}
-	user, ok := sd.UserForID[id]
-	if !ok {
-		return "<external>:" + id
-	}
-	return user.Name
-}
-=======
-package slackdump
-
-import (
-	"context"
-	"fmt"
-	"io"
-	"os"
-	"runtime/trace"
-	"strings"
-	"text/tabwriter"
-
-	"github.com/slack-go/slack"
-)
-
-// Channels keeps slice of channels
-type Channels struct {
-	Channels []slack.Channel
-	SD       *SlackDumper
-}
-
-// getChannels list all conversations for a user.  `chanTypes` specifies
-// the type of messages to fetch.  See github.com/rusq/slack docs for possible
-// values
-func (sd *SlackDumper) getChannels(ctx context.Context, chanTypes []string) (*Channels, error) {
-	ctx, task := trace.NewTask(ctx, "getChannels")
-	defer task.End()
-
-	limiter := newLimiter(tier2, 0)
-
-	if chanTypes == nil {
-		chanTypes = allChanTypes
-	}
-
-	params := &slack.GetConversationsParameters{Types: chanTypes}
-	allChannels := make([]slack.Channel, 0, 50)
-	for {
-		var (
-			chans   []slack.Channel
-			nextcur string
-		)
-		if err := withRetry(ctx, limiter, sd.options.conversationRetries, func() error {
-			var err error
-			trace.WithRegion(ctx, "GetConversations", func() {
-				chans, nextcur, err = sd.client.GetConversations(params)
-			})
-			return err
-
-		}); err != nil {
-			return nil, err
-		}
-		allChannels = append(allChannels, chans...)
-		if nextcur == "" {
-			break
-		}
-		params.Cursor = nextcur
-	}
-	return &Channels{Channels: allChannels, SD: sd}, nil
-}
-
-// GetChannels list all conversations for a user.  `chanTypes` specifies
-// the type of messages to fetch.  See github.com/rusq/slack docs for possible
-// values
-func (sd *SlackDumper) GetChannels(ctx context.Context, chanTypes ...string) (*Channels, error) {
-	if chanTypes != nil {
-		return sd.getChannels(ctx, chanTypes)
-	}
-	return &Channels{Channels: sd.Channels, SD: sd}, nil
-}
-
-// ToText outputs Channels cs to io.Writer w in Text format.
-func (cs Channels) ToText(w io.Writer) (err error) {
-	const strFormat = "%s\t%s\t%s\t%s\n"
-	writer := tabwriter.NewWriter(w, 0, 0, 2, ' ', 0)
-	defer writer.Flush()
-	fmt.Fprintf(writer, strFormat, "ID", "Arch", "Saved", "What")
-	for i := range cs.Channels {
-		who := cs.SD.whoThisChannelFor(&cs.Channels[i])
-		archived := "-"
-		if cs.Channels[i].IsArchived || cs.SD.IsDeletedUser(cs.Channels[i].User) {
-			archived = "arch"
-		}
-		saved := "-"
-		if _, err := os.Stat(cs.Channels[i].ID + ".json"); err == nil {
-			saved = "saved"
-		}
-
-		fmt.Fprintf(writer, strFormat, cs.Channels[i].ID, archived, saved, who)
-	}
-	return nil
-}
-
-// whoThisChannelFor return the proper name of the addressee of the channel
-// Parameters: channel and userIdMap - mapping slackID to users
-func (sd *SlackDumper) whoThisChannelFor(channel *slack.Channel) (who string) {
-	switch {
-	case channel.IsIM:
-		who = "@" + sd.username(channel.User)
-	case channel.IsMpIM:
-		who = strings.Replace(channel.Purpose.Value, " messaging with", "", -1)
-	case channel.IsPrivate:
-		who = "🔒 " + channel.NameNormalized
-	default:
-		who = "#" + channel.NameNormalized
-	}
-	return who
-}
-
-// IsChannel checks if such a channel exists, returns true if it does
-func (sd *SlackDumper) IsChannel(c string) bool {
-	if c == "" {
-		return false
-	}
-	for i := range sd.Channels {
-		if sd.Channels[i].ID == c {
-			return true
-		}
-	}
-	return false
-}
-
-func (sd *SlackDumper) username(id string) string {
-	user, ok := sd.UserForID[id]
-	if !ok {
-		return "<external>:" + id
-	}
-	return user.Name
-}
->>>>>>> d9bc8265
+package slackdump
+
+import (
+	"context"
+	"fmt"
+	"io"
+	"os"
+	"runtime/trace"
+	"strings"
+	"text/tabwriter"
+
+	"github.com/slack-go/slack"
+)
+
+// Channels keeps slice of channels
+type Channels struct {
+	Channels []slack.Channel
+	SD       *SlackDumper
+}
+
+// getChannels list all conversations for a user.  `chanTypes` specifies
+// the type of messages to fetch.  See github.com/rusq/slack docs for possible
+// values
+func (sd *SlackDumper) getChannels(ctx context.Context, chanTypes []string) (*Channels, error) {
+	ctx, task := trace.NewTask(ctx, "getChannels")
+	defer task.End()
+
+	limiter := newLimiter(tier2, sd.options.limiterBoost)
+
+	if chanTypes == nil {
+		chanTypes = allChanTypes
+	}
+
+	params := &slack.GetConversationsParameters{Types: chanTypes}
+	allChannels := make([]slack.Channel, 0, 50)
+	for {
+		var (
+			chans   []slack.Channel
+			nextcur string
+		)
+		if err := withRetry(ctx, limiter, sd.options.conversationRetries, func() error {
+			var err error
+			trace.WithRegion(ctx, "GetConversations", func() {
+				chans, nextcur, err = sd.client.GetConversations(params)
+			})
+			return err
+
+		}); err != nil {
+			return nil, err
+		}
+		allChannels = append(allChannels, chans...)
+		if nextcur == "" {
+			break
+		}
+		params.Cursor = nextcur
+		limiter.Wait(ctx)
+	}
+	return &Channels{Channels: allChannels, SD: sd}, nil
+}
+
+// GetChannels list all conversations for a user.  `chanTypes` specifies
+// the type of messages to fetch.  See github.com/rusq/slack docs for possible
+// values
+func (sd *SlackDumper) GetChannels(ctx context.Context, chanTypes ...string) (*Channels, error) {
+	if chanTypes != nil {
+		return sd.getChannels(ctx, chanTypes)
+	}
+	return &Channels{Channels: sd.Channels, SD: sd}, nil
+}
+
+// ToText outputs Channels cs to io.Writer w in Text format.
+func (cs Channels) ToText(w io.Writer) (err error) {
+	const strFormat = "%s\t%s\t%s\t%s\n"
+	writer := tabwriter.NewWriter(w, 0, 0, 2, ' ', 0)
+	defer writer.Flush()
+	fmt.Fprintf(writer, strFormat, "ID", "Arch", "Saved", "What")
+	for i := range cs.Channels {
+		who := cs.SD.whoThisChannelFor(&cs.Channels[i])
+		archived := "-"
+		if cs.Channels[i].IsArchived || cs.SD.IsDeletedUser(cs.Channels[i].User) {
+			archived = "arch"
+		}
+		saved := "-"
+		if _, err := os.Stat(cs.Channels[i].ID + ".json"); err == nil {
+			saved = "saved"
+		}
+
+		fmt.Fprintf(writer, strFormat, cs.Channels[i].ID, archived, saved, who)
+	}
+	return nil
+}
+
+// whoThisChannelFor return the proper name of the addressee of the channel
+// Parameters: channel and userIdMap - mapping slackID to users
+func (sd *SlackDumper) whoThisChannelFor(channel *slack.Channel) (who string) {
+	switch {
+	case channel.IsIM:
+		who = "@" + sd.username(channel.User)
+	case channel.IsMpIM:
+		who = strings.Replace(channel.Purpose.Value, " messaging with", "", -1)
+	case channel.IsPrivate:
+		who = "🔒 " + channel.NameNormalized
+	default:
+		who = "#" + channel.NameNormalized
+	}
+	return who
+}
+
+// username tries to resolve the username by ID. If the internal users map is not
+// initialised, it will return the ID, otherwise, if the user is not found in
+// cache, it will assume that the user is external, and return the ID with
+// "external" prefix.
+func (sd *SlackDumper) username(id string) string {
+	if sd.UserForID == nil {
+		// no user cache, use the IDs.
+		return id
+	}
+	user, ok := sd.UserForID[id]
+	if !ok {
+		return "<external>:" + id
+	}
+	return user.Name
+}